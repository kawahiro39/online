import os
import threading
import time
<<<<<<< HEAD
import json
import asyncio
from threading import Lock
from typing import Dict, Tuple
from flask import Flask, request, Response

app = Flask(__name__)

# === 同時接続カウンタ（role=client のみ） ===
_ONLINE = 0
_USER_COUNTS: Dict[str, int] = {}
_LOCK = Lock()


def _inc(uid: str) -> None:
    """Increment counters for the given user ID."""
    global _ONLINE
    with _LOCK:
        _ONLINE += 1
        _USER_COUNTS[uid] = _USER_COUNTS.get(uid, 0) + 1


def _dec(uid: str) -> None:
    """Decrement counters for the given user ID."""
    global _ONLINE
    with _LOCK:
        if _ONLINE > 0:
            _ONLINE -= 1
        current = _USER_COUNTS.get(uid)
        if current is None:
            return
        if current <= 1:
            _USER_COUNTS.pop(uid, None)
        else:
            _USER_COUNTS[uid] = current - 1


def _snapshot() -> Tuple[int, Dict[str, int]]:
    with _LOCK:
        return _ONLINE, dict(_USER_COUNTS)

def _now():
    return int(time.time())
=======
from typing import Iterable

from flask import Flask, Response, jsonify, request, stream_with_context


logging.basicConfig(level=logging.INFO)
logger = logging.getLogger(__name__)

app = Flask(__name__)

raw_origins = os.environ.get("CORS_ORIGINS", "*")
allowed_origins = [origin.strip() for origin in raw_origins.split(",") if origin.strip()]
allow_any_origin = "*" in allowed_origins or not allowed_origins

_online_count = 0
_online_count_lock = threading.Lock()


def _increment_online_count() -> int:
    global _online_count
    with _online_count_lock:
        _online_count += 1
        return _online_count


def _decrement_online_count() -> int:
    global _online_count
    with _online_count_lock:
        _online_count = max(0, _online_count - 1)
        return _online_count


def _get_online_count() -> int:
    with _online_count_lock:
        return _online_count


def _make_cors_preflight_response() -> Response:
    """Return a CORS-compliant response for browser preflight checks."""

    response = Response(status=204)
    return response


def _resolve_allow_origin(origin: str | None) -> tuple[str | None, bool]:
    """Determine the appropriate Access-Control-Allow-Origin header value."""

    if allow_any_origin:
        if origin:
            return origin, True
        return "*", True
    if origin and origin in allowed_origins:
        return origin, True
    if allowed_origins:
        return allowed_origins[0], True
    return "*", True


@app.after_request
def apply_cors(response: Response) -> Response:
    origin = request.headers.get("Origin")
    allow_origin, should_vary = _resolve_allow_origin(origin)

    response.headers["Access-Control-Allow-Origin"] = allow_origin or "*"
    if allow_origin != "*":
        response.headers["Access-Control-Allow-Credentials"] = "true"

    if should_vary:
        existing_vary = response.headers.get("Vary")
        if existing_vary:
            if "Origin" not in existing_vary:
                response.headers["Vary"] = f"{existing_vary}, Origin"
        else:
            response.headers["Vary"] = "Origin"
    else:
        response.headers.setdefault("Vary", "Origin")

    response.headers["Access-Control-Allow-Methods"] = "GET, POST, OPTIONS"
    response.headers["Access-Control-Allow-Headers"] = "Content-Type"
    response.headers["Access-Control-Max-Age"] = "600"
    return response


def _sse_stream() -> Iterable[str]:
    current = _increment_online_count()
    logger.info("sse_connect total=%s", current)
    try:
        while True:
            payload = {"ts": int(time.time()), "online_total": _get_online_count()}
            data = json.dumps(payload, ensure_ascii=False)
            yield f"data: {data}\n\n"
            time.sleep(2)
    finally:
        current = _decrement_online_count()
        logger.info("sse_disconnect remaining=%s", current)
>>>>>>> 7483c289

@app.after_request
def cors(resp):
    # 管理・訪問ともブラウザから直接叩くのでCORSを許可
    origin = request.headers.get("Origin") or "*"
    resp.headers["Access-Control-Allow-Origin"] = origin
    resp.headers["Vary"] = "Origin"
    resp.headers["Access-Control-Allow-Methods"] = "GET, OPTIONS"
    resp.headers["Access-Control-Allow-Headers"] = "Content-Type"
    resp.headers["Access-Control-Max-Age"] = "600"
    return resp

@app.get("/healthz")
def healthz():
    return {"ok": True}, 200

@app.route("/sse/online", methods=["GET", "OPTIONS"])
def sse_online():
    if request.method == "OPTIONS":
        return ("", 204)

    role = request.args.get("role", "client")
    uid = request.args.get("uid")
    if role == "client" and not uid:
        return {"error": "uid is required for role=client"}, 400

    counted = role == "client"

<<<<<<< HEAD
    if counted:
        _inc(uid)
=======
@app.route("/readyz", methods=["GET", "HEAD"])
def readyz() -> Response:
    return jsonify({"ok": True})
>>>>>>> 7483c289

    async def gen():
        try:
            while True:
                total, by_user = _snapshot()
                data = {
                    "ts": _now(),
                    "online_total": total,
                    "online_by_user": by_user,
                }
                yield f"data: {json.dumps(data)}\n\n"
                await asyncio.sleep(2)
        finally:
            if counted:
                _dec(uid)

    return Response(gen(), mimetype="text/event-stream")

if __name__ == "__main__":
    app.run(host="0.0.0.0", port=int(os.getenv("PORT", "8080")))<|MERGE_RESOLUTION|>--- conflicted
+++ resolved
@@ -1,7 +1,6 @@
 import os
 import threading
 import time
-<<<<<<< HEAD
 import json
 import asyncio
 from threading import Lock
@@ -45,103 +44,6 @@
 
 def _now():
     return int(time.time())
-=======
-from typing import Iterable
-
-from flask import Flask, Response, jsonify, request, stream_with_context
-
-
-logging.basicConfig(level=logging.INFO)
-logger = logging.getLogger(__name__)
-
-app = Flask(__name__)
-
-raw_origins = os.environ.get("CORS_ORIGINS", "*")
-allowed_origins = [origin.strip() for origin in raw_origins.split(",") if origin.strip()]
-allow_any_origin = "*" in allowed_origins or not allowed_origins
-
-_online_count = 0
-_online_count_lock = threading.Lock()
-
-
-def _increment_online_count() -> int:
-    global _online_count
-    with _online_count_lock:
-        _online_count += 1
-        return _online_count
-
-
-def _decrement_online_count() -> int:
-    global _online_count
-    with _online_count_lock:
-        _online_count = max(0, _online_count - 1)
-        return _online_count
-
-
-def _get_online_count() -> int:
-    with _online_count_lock:
-        return _online_count
-
-
-def _make_cors_preflight_response() -> Response:
-    """Return a CORS-compliant response for browser preflight checks."""
-
-    response = Response(status=204)
-    return response
-
-
-def _resolve_allow_origin(origin: str | None) -> tuple[str | None, bool]:
-    """Determine the appropriate Access-Control-Allow-Origin header value."""
-
-    if allow_any_origin:
-        if origin:
-            return origin, True
-        return "*", True
-    if origin and origin in allowed_origins:
-        return origin, True
-    if allowed_origins:
-        return allowed_origins[0], True
-    return "*", True
-
-
-@app.after_request
-def apply_cors(response: Response) -> Response:
-    origin = request.headers.get("Origin")
-    allow_origin, should_vary = _resolve_allow_origin(origin)
-
-    response.headers["Access-Control-Allow-Origin"] = allow_origin or "*"
-    if allow_origin != "*":
-        response.headers["Access-Control-Allow-Credentials"] = "true"
-
-    if should_vary:
-        existing_vary = response.headers.get("Vary")
-        if existing_vary:
-            if "Origin" not in existing_vary:
-                response.headers["Vary"] = f"{existing_vary}, Origin"
-        else:
-            response.headers["Vary"] = "Origin"
-    else:
-        response.headers.setdefault("Vary", "Origin")
-
-    response.headers["Access-Control-Allow-Methods"] = "GET, POST, OPTIONS"
-    response.headers["Access-Control-Allow-Headers"] = "Content-Type"
-    response.headers["Access-Control-Max-Age"] = "600"
-    return response
-
-
-def _sse_stream() -> Iterable[str]:
-    current = _increment_online_count()
-    logger.info("sse_connect total=%s", current)
-    try:
-        while True:
-            payload = {"ts": int(time.time()), "online_total": _get_online_count()}
-            data = json.dumps(payload, ensure_ascii=False)
-            yield f"data: {data}\n\n"
-            time.sleep(2)
-    finally:
-        current = _decrement_online_count()
-        logger.info("sse_disconnect remaining=%s", current)
->>>>>>> 7483c289
 
 @app.after_request
 def cors(resp):
@@ -170,15 +72,8 @@
 
     counted = role == "client"
 
-<<<<<<< HEAD
     if counted:
         _inc(uid)
-=======
-@app.route("/readyz", methods=["GET", "HEAD"])
-def readyz() -> Response:
-    return jsonify({"ok": True})
->>>>>>> 7483c289
-
     async def gen():
         try:
             while True:
