import asyncio
import json
import os
import threading
import time
<<<<<<< HEAD
from dataclasses import dataclass
from threading import Lock
from typing import Dict, Iterator, List, Tuple

from flask import Flask, Response, request, stream_with_context
from gevent import sleep

app = Flask(__name__)

=======
from threading import Lock
from typing import Dict, Iterator, List

from flask import Flask, Response, request, stream_with_context
from gevent import sleep
>>>>>>> c6da3e31

@dataclass
class Presence:
    last_seen: int
    last_activity: int


_SSE_HEADERS = {
    "Content-Type": "text/event-stream",
    "Cache-Control": "no-cache",
    "Connection": "keep-alive",
    "X-Accel-Buffering": "no",
}
<<<<<<< HEAD

_CORS_ALLOW_ORIGIN = os.getenv(
    "CORS_ALLOW_ORIGIN", "https://solar-system-82998.bubbleapps.io"
)

_LAST_SEEN_TTL_SECONDS = 60
_ACTIVE_THRESHOLD_SECONDS = 300
_SSE_BROADCAST_INTERVAL_SECONDS = 2

_presence: Dict[str, Presence] = {}
_lock = Lock()


def _now() -> int:
    return int(time.time())


def _update_presence(uid: str, last_activity: int, timestamp: int) -> None:
    with _lock:
        _presence[uid] = Presence(last_seen=timestamp, last_activity=last_activity)


def _prune_and_snapshot(current_ts: int) -> Tuple[List[str], List[str]]:
    last_seen_cutoff = current_ts - _LAST_SEEN_TTL_SECONDS
    active_cutoff = current_ts - _ACTIVE_THRESHOLD_SECONDS
    with _lock:
        stale: List[str] = []
        active: List[str] = []
        idle: List[str] = []

        for uid, data in list(_presence.items()):
            if data.last_seen < last_seen_cutoff:
                stale.append(uid)
                continue

            if data.last_activity >= active_cutoff:
                active.append(uid)
            else:
                idle.append(uid)

        for uid in stale:
            _presence.pop(uid, None)

    active.sort()
    idle.sort()
    return active, idle


def _sse_response(iterable, status: int = 200) -> Response:
    response = Response(iterable, status=status)
    for key, value in _SSE_HEADERS.items():
        response.headers[key] = value
    return response
=======

_CORS_ALLOW_ORIGIN = os.getenv(
    "CORS_ALLOW_ORIGIN", "https://solar-system-82998.bubbleapps.io"
)

_STALE_THRESHOLD_SECONDS = 30
_SSE_BROADCAST_INTERVAL_SECONDS = 2

_online_users: Dict[str, int] = {}
_lock = Lock()


def _now() -> int:
    return int(time.time())


def _record_user(uid: str, timestamp: int) -> None:
    with _lock:
        _online_users[uid] = timestamp

def _record_user(uid: str, timestamp: int) -> None:
    with _lock:
        _online_users[uid] = timestamp

def _prune_and_snapshot(current_ts: int) -> List[str]:
    threshold = current_ts - _STALE_THRESHOLD_SECONDS
    with _lock:
        stale: List[str] = []
        active: List[str] = []
        for uid, last_seen in list(_online_users.items()):
            if last_seen < threshold:
                stale.append(uid)
            else:
                active.append(uid)

        for uid in stale:
            _online_users.pop(uid, None)

    active.sort()
    return active

>>>>>>> c6da3e31

def _sse_response(iterable, status: int = 200) -> Response:
    response = Response(iterable, status=status)
    for key, value in _SSE_HEADERS.items():
        response.headers[key] = value
    return response

@app.after_request
def add_cors_headers(resp: Response) -> Response:
    request_origin = request.headers.get("Origin")
    allowed_origin = request_origin or _CORS_ALLOW_ORIGIN
    resp.headers["Access-Control-Allow-Origin"] = allowed_origin
    resp.headers["Access-Control-Allow-Methods"] = "GET, POST, OPTIONS"
    resp.headers["Access-Control-Allow-Headers"] = "Content-Type"
    resp.headers["Vary"] = "Origin"
    return resp


@app.route("/v1/hit", methods=["POST", "OPTIONS"])
def hit():
    if request.method == "OPTIONS":
        return Response("", status=204)

    payload = request.get_json(force=True, silent=True) or {}
    uid = payload.get("uid")
<<<<<<< HEAD
    last_activity = payload.get("last_activity")
=======
>>>>>>> c6da3e31

    if not uid:
        return {"ok": False, "error": "no uid"}, 400

<<<<<<< HEAD
    if last_activity is None:
        return {"ok": False, "error": "no last_activity"}, 400

    try:
        last_activity_int = int(last_activity)
    except (TypeError, ValueError):
        return {"ok": False, "error": "invalid last_activity"}, 400

    timestamp = _now()
    _update_presence(str(uid), last_activity_int, timestamp)
    return {"ok": True}


@app.get("/healthz")
def healthz():
    return {"ok": True}, 200


=======
    timestamp = _now()
    _record_user(str(uid), timestamp)
    return {"ok": True}


@app.get("/healthz")
def healthz():
    return {"ok": True}, 200


>>>>>>> c6da3e31
@app.get("/readyz")
def readyz():
    return {"ok": True}, 200


@app.route("/sse/online", methods=["GET", "OPTIONS"])
def sse_online():
    if request.method == "OPTIONS":
        return Response("", status=204)

    def event_stream() -> Iterator[str]:
        while True:
            try:
                now_ts = _now()
<<<<<<< HEAD
                active_uids, idle_uids = _prune_and_snapshot(now_ts)
                payload = {
                    "ts": now_ts,
                    "online_total": len(active_uids) + len(idle_uids),
                    "active_total": len(active_uids),
                    "idle_total": len(idle_uids),
                    "active_uids": active_uids,
                    "idle_uids": idle_uids,
=======
                active_uids = _prune_and_snapshot(now_ts)
                payload = {
                    "ts": now_ts,
                    "online_total": len(active_uids),
                    "uids": active_uids,
>>>>>>> c6da3e31
                }
                yield f"data: {json.dumps(payload)}\n\n"
                sleep(_SSE_BROADCAST_INTERVAL_SECONDS)
            except Exception as exc:  # pragma: no cover - defensive guard
                app.logger.exception("SSE streaming error", exc_info=exc)
                now_ts = _now()
<<<<<<< HEAD
                active_uids, idle_uids = _prune_and_snapshot(now_ts)
                error_payload = {
                    "ts": now_ts,
                    "online_total": len(active_uids) + len(idle_uids),
                    "active_total": len(active_uids),
                    "idle_total": len(idle_uids),
                    "active_uids": active_uids,
                    "idle_uids": idle_uids,
=======
                active_uids = _prune_and_snapshot(now_ts)
                error_payload = {
                    "ts": now_ts,
                    "online_total": len(active_uids),
                    "uids": active_uids,
>>>>>>> c6da3e31
                    "error": "internal_error",
                }
                yield f"data: {json.dumps(error_payload)}\n\n"
                return
<<<<<<< HEAD

    try:
        return _sse_response(stream_with_context(event_stream()))
    except Exception as exc:  # pragma: no cover - defensive route guard
        app.logger.exception("Unhandled SSE request error", exc_info=exc)

        def error_stream():
            now_ts = _now()
            active_uids, idle_uids = _prune_and_snapshot(now_ts)
            payload = {
                "ts": now_ts,
                "online_total": len(active_uids) + len(idle_uids),
                "active_total": len(active_uids),
                "idle_total": len(idle_uids),
                "active_uids": active_uids,
                "idle_uids": idle_uids,
                "error": "internal_error",
            }
            yield f"data: {json.dumps(payload)}\n\n"

        return _sse_response(error_stream())
=======
>>>>>>> c6da3e31

    try:
        return _sse_response(stream_with_context(event_stream()))
    except Exception as exc:  # pragma: no cover - defensive route guard
        app.logger.exception("Unhandled SSE request error", exc_info=exc)

        def error_stream():
            now_ts = _now()
            active_uids = _prune_and_snapshot(now_ts)
            payload = {
                "ts": now_ts,
                "online_total": len(active_uids),
                "uids": active_uids,
                "error": "internal_error",
            }
            yield f"data: {json.dumps(payload)}\n\n"

        return _sse_response(error_stream())

if __name__ == "__main__":
    app.run(host="0.0.0.0", port=int(os.getenv("PORT", "8080")))<|MERGE_RESOLUTION|>--- conflicted
+++ resolved
@@ -3,7 +3,6 @@
 import os
 import threading
 import time
-<<<<<<< HEAD
 from dataclasses import dataclass
 from threading import Lock
 from typing import Dict, Iterator, List, Tuple
@@ -12,14 +11,6 @@
 from gevent import sleep
 
 app = Flask(__name__)
-
-=======
-from threading import Lock
-from typing import Dict, Iterator, List
-
-from flask import Flask, Response, request, stream_with_context
-from gevent import sleep
->>>>>>> c6da3e31
 
 @dataclass
 class Presence:
@@ -33,7 +24,6 @@
     "Connection": "keep-alive",
     "X-Accel-Buffering": "no",
 }
-<<<<<<< HEAD
 
 _CORS_ALLOW_ORIGIN = os.getenv(
     "CORS_ALLOW_ORIGIN", "https://solar-system-82998.bubbleapps.io"
@@ -87,49 +77,6 @@
     for key, value in _SSE_HEADERS.items():
         response.headers[key] = value
     return response
-=======
-
-_CORS_ALLOW_ORIGIN = os.getenv(
-    "CORS_ALLOW_ORIGIN", "https://solar-system-82998.bubbleapps.io"
-)
-
-_STALE_THRESHOLD_SECONDS = 30
-_SSE_BROADCAST_INTERVAL_SECONDS = 2
-
-_online_users: Dict[str, int] = {}
-_lock = Lock()
-
-
-def _now() -> int:
-    return int(time.time())
-
-
-def _record_user(uid: str, timestamp: int) -> None:
-    with _lock:
-        _online_users[uid] = timestamp
-
-def _record_user(uid: str, timestamp: int) -> None:
-    with _lock:
-        _online_users[uid] = timestamp
-
-def _prune_and_snapshot(current_ts: int) -> List[str]:
-    threshold = current_ts - _STALE_THRESHOLD_SECONDS
-    with _lock:
-        stale: List[str] = []
-        active: List[str] = []
-        for uid, last_seen in list(_online_users.items()):
-            if last_seen < threshold:
-                stale.append(uid)
-            else:
-                active.append(uid)
-
-        for uid in stale:
-            _online_users.pop(uid, None)
-
-    active.sort()
-    return active
-
->>>>>>> c6da3e31
 
 def _sse_response(iterable, status: int = 200) -> Response:
     response = Response(iterable, status=status)
@@ -155,15 +102,11 @@
 
     payload = request.get_json(force=True, silent=True) or {}
     uid = payload.get("uid")
-<<<<<<< HEAD
     last_activity = payload.get("last_activity")
-=======
->>>>>>> c6da3e31
 
     if not uid:
         return {"ok": False, "error": "no uid"}, 400
 
-<<<<<<< HEAD
     if last_activity is None:
         return {"ok": False, "error": "no last_activity"}, 400
 
@@ -181,19 +124,6 @@
 def healthz():
     return {"ok": True}, 200
 
-
-=======
-    timestamp = _now()
-    _record_user(str(uid), timestamp)
-    return {"ok": True}
-
-
-@app.get("/healthz")
-def healthz():
-    return {"ok": True}, 200
-
-
->>>>>>> c6da3e31
 @app.get("/readyz")
 def readyz():
     return {"ok": True}, 200
@@ -208,7 +138,6 @@
         while True:
             try:
                 now_ts = _now()
-<<<<<<< HEAD
                 active_uids, idle_uids = _prune_and_snapshot(now_ts)
                 payload = {
                     "ts": now_ts,
@@ -217,20 +146,12 @@
                     "idle_total": len(idle_uids),
                     "active_uids": active_uids,
                     "idle_uids": idle_uids,
-=======
-                active_uids = _prune_and_snapshot(now_ts)
-                payload = {
-                    "ts": now_ts,
-                    "online_total": len(active_uids),
-                    "uids": active_uids,
->>>>>>> c6da3e31
                 }
                 yield f"data: {json.dumps(payload)}\n\n"
                 sleep(_SSE_BROADCAST_INTERVAL_SECONDS)
             except Exception as exc:  # pragma: no cover - defensive guard
                 app.logger.exception("SSE streaming error", exc_info=exc)
                 now_ts = _now()
-<<<<<<< HEAD
                 active_uids, idle_uids = _prune_and_snapshot(now_ts)
                 error_payload = {
                     "ts": now_ts,
@@ -239,19 +160,11 @@
                     "idle_total": len(idle_uids),
                     "active_uids": active_uids,
                     "idle_uids": idle_uids,
-=======
-                active_uids = _prune_and_snapshot(now_ts)
-                error_payload = {
-                    "ts": now_ts,
-                    "online_total": len(active_uids),
-                    "uids": active_uids,
->>>>>>> c6da3e31
                     "error": "internal_error",
                 }
                 yield f"data: {json.dumps(error_payload)}\n\n"
                 return
-<<<<<<< HEAD
-
+                  
     try:
         return _sse_response(stream_with_context(event_stream()))
     except Exception as exc:  # pragma: no cover - defensive route guard
@@ -272,8 +185,6 @@
             yield f"data: {json.dumps(payload)}\n\n"
 
         return _sse_response(error_stream())
-=======
->>>>>>> c6da3e31
 
     try:
         return _sse_response(stream_with_context(event_stream()))
