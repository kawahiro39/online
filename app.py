--- conflicted
+++ resolved
@@ -27,10 +27,6 @@
 _online_users: Dict[str, int] = {}
 _lock = Lock()
 
-<<<<<<< HEAD
-
-=======
->>>>>>> 54a7b9d5
 def _now() -> int:
     return int(time.time())
 
@@ -39,10 +35,6 @@
     with _lock:
         _online_users[uid] = timestamp
 
-<<<<<<< HEAD
-
-=======
->>>>>>> 54a7b9d5
 def _prune_and_snapshot(current_ts: int) -> List[str]:
     threshold = current_ts - _STALE_THRESHOLD_SECONDS
     with _lock:
@@ -52,22 +44,12 @@
         active = [uid for uid, last_seen in _online_users.items() if last_seen >= threshold]
     active.sort()
     return active
-<<<<<<< HEAD
-
-
-=======
-  
->>>>>>> 54a7b9d5
 def _sse_response(iterable, status: int = 200) -> Response:
     response = Response(iterable, status=status)
     for key, value in _SSE_HEADERS.items():
         response.headers[key] = value
     return response
 
-<<<<<<< HEAD
-
-=======
->>>>>>> 54a7b9d5
 @app.after_request
 def add_cors_headers(resp: Response) -> Response:
     request_origin = request.headers.get("Origin")
@@ -84,11 +66,7 @@
     if request.method == "OPTIONS":
         return Response("", status=204)
 
-<<<<<<< HEAD
     payload = request.get_json(force=True, silent=True) or {}
-=======
-    payload = request.get_json(silent=True) or {}
->>>>>>> 54a7b9d5
     uid = payload.get("uid")
 
     if not uid:
@@ -107,61 +85,8 @@
 @app.get("/readyz")
 def readyz():
     return {"ok": True}, 200
-<<<<<<< HEAD
 
 
-@app.route("/sse/online", methods=["GET", "OPTIONS"])
-def sse_online():
-    if request.method == "OPTIONS":
-        return Response("", status=204)
-
-    def event_stream():
-        while True:
-            try:
-                now_ts = _now()
-                active_uids = _prune_and_snapshot(now_ts)
-                payload = {
-                    "ts": now_ts,
-                    "online_total": len(active_uids),
-                    "uids": active_uids,
-                }
-                yield f"data: {json.dumps(payload)}\n\n"
-                sleep(2)
-            except Exception as exc:  # pragma: no cover - defensive guard
-                app.logger.exception("SSE streaming error", exc_info=exc)
-                now_ts = _now()
-                active_uids = _prune_and_snapshot(now_ts)
-                error_payload = {
-                    "ts": now_ts,
-                    "online_total": len(active_uids),
-                    "uids": active_uids,
-                    "error": "internal_error",
-                }
-                yield f"data: {json.dumps(error_payload)}\n\n"
-                return
-
-    try:
-        return _sse_response(stream_with_context(event_stream()))
-    except Exception as exc:  # pragma: no cover - defensive route guard
-        app.logger.exception("Unhandled SSE request error", exc_info=exc)
-=======
->>>>>>> 54a7b9d5
-
-        def error_stream():
-            now_ts = _now()
-            active_uids = _prune_and_snapshot(now_ts)
-            payload = {
-                "ts": now_ts,
-                "online_total": len(active_uids),
-                "uids": active_uids,
-                "error": "internal_error",
-            }
-            yield f"data: {json.dumps(payload)}\n\n"
-
-<<<<<<< HEAD
-        return _sse_response(error_stream())
-
-=======
 @app.route("/sse/online", methods=["GET", "OPTIONS"])
 def sse_online():
     if request.method == "OPTIONS":
@@ -209,7 +134,6 @@
             yield f"data: {json.dumps(payload)}\n\n"
 
         return _sse_response(error_stream())
->>>>>>> 54a7b9d5
 
 if __name__ == "__main__":
     app.run(host="0.0.0.0", port=int(os.getenv("PORT", "8080")))