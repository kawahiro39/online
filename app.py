<<<<<<< HEAD
import asyncio
import json
=======
>>>>>>> 59a9a837
import os
import threading
import time
<<<<<<< HEAD
from threading import Lock

from flask import Flask, Response, request
from werkzeug.exceptions import HTTPException

app = Flask(__name__)

_online_count = 0
_lock = Lock()
_cors_fallback = os.getenv("CORS_ALLOW_ORIGIN", "*")


def _now() -> int:
    return int(time.time())


def _change_online(delta: int) -> None:
    global _online_count
    with _lock:
        _online_count = max(0, _online_count + delta)


def _get_online() -> int:
    with _lock:
        return _online_count


def _resolve_origin() -> str:
    origin = request.headers.get("Origin")
    return origin if origin else _cors_fallback


@app.after_request
def add_cors_headers(resp: Response) -> Response:
    resp.headers["Access-Control-Allow-Origin"] = _resolve_origin()
    resp.headers["Vary"] = "Origin"
    resp.headers["Access-Control-Allow-Methods"] = "GET, POST, OPTIONS"
    resp.headers["Access-Control-Allow-Headers"] = "Content-Type"
    resp.headers["Access-Control-Max-Age"] = "600"
    return resp


@app.errorhandler(Exception)
def handle_exceptions(exc: Exception):
    if isinstance(exc, HTTPException):
        response = exc.get_response()
        response.data = json.dumps({"error": exc.description})
        response.content_type = "application/json"
        return response

    app.logger.exception("Unhandled exception during request", exc_info=exc)
    return Response(
        json.dumps({"error": "Internal Server Error"}),
        status=500,
        mimetype="application/json",
    )


@app.get("/healthz")
def healthz():
    return {"ok": True}, 200


@app.get("/readyz")
def readyz():
    return {"ok": True}, 200
=======
import json
import asyncio
from threading import Lock
from typing import Dict, Tuple
from flask import Flask, request, Response

app = Flask(__name__)

# === 同時接続カウンタ（role=client のみ） ===
_ONLINE = 0
_USER_COUNTS: Dict[str, int] = {}
_LOCK = Lock()


def _inc(uid: str) -> None:
    """Increment counters for the given user ID."""
    global _ONLINE
    with _LOCK:
        _ONLINE += 1
        _USER_COUNTS[uid] = _USER_COUNTS.get(uid, 0) + 1


def _dec(uid: str) -> None:
    """Decrement counters for the given user ID."""
    global _ONLINE
    with _LOCK:
        if _ONLINE > 0:
            _ONLINE -= 1
        current = _USER_COUNTS.get(uid)
        if current is None:
            return
        if current <= 1:
            _USER_COUNTS.pop(uid, None)
        else:
            _USER_COUNTS[uid] = current - 1


def _snapshot() -> Tuple[int, Dict[str, int]]:
    with _LOCK:
        return _ONLINE, dict(_USER_COUNTS)

def _now():
    return int(time.time())
>>>>>>> 59a9a837

@app.after_request
def cors(resp):
    # 管理・訪問ともブラウザから直接叩くのでCORSを許可
    origin = request.headers.get("Origin") or "*"
    resp.headers["Access-Control-Allow-Origin"] = origin
    resp.headers["Vary"] = "Origin"
    resp.headers["Access-Control-Allow-Methods"] = "GET, OPTIONS"
    resp.headers["Access-Control-Allow-Headers"] = "Content-Type"
    resp.headers["Access-Control-Max-Age"] = "600"
    return resp

@app.get("/healthz")
def healthz():
    return {"ok": True}, 200

@app.route("/sse/online", methods=["GET", "OPTIONS"])
def sse_online():
    if request.method == "OPTIONS":
<<<<<<< HEAD
        return "", 204

    role = request.args.get("role", "client")
    counted = role == "client"

    if counted:
        _change_online(1)

    async def event_stream():
        try:
            while True:
                payload = {"ts": _now(), "online_total": _get_online()}
                yield f"data: {json.dumps(payload)}\n\n"
                await asyncio.sleep(2)
        finally:
            if counted:
                _change_online(-1)

    response = Response(event_stream(), mimetype="text/event-stream")
    response.headers["Cache-Control"] = "no-cache"
    response.headers["Connection"] = "keep-alive"
    response.headers["X-Accel-Buffering"] = "no"
    return response
=======
        return ("", 204)

    role = request.args.get("role", "client")
    uid = request.args.get("uid")
    if role == "client" and not uid:
        return {"error": "uid is required for role=client"}, 400

    counted = role == "client"
>>>>>>> 59a9a837

    if counted:
        _inc(uid)
    async def gen():
        try:
            while True:
                total, by_user = _snapshot()
                data = {
                    "ts": _now(),
                    "online_total": total,
                    "online_by_user": by_user,
                }
                yield f"data: {json.dumps(data)}\n\n"
                await asyncio.sleep(2)
        finally:
            if counted:
                _dec(uid)

    return Response(gen(), mimetype="text/event-stream")

if __name__ == "__main__":
    app.run(host="0.0.0.0", port=int(os.getenv("PORT", "8080")))<|MERGE_RESOLUTION|>--- conflicted
+++ resolved
@@ -1,12 +1,8 @@
-<<<<<<< HEAD
 import asyncio
 import json
-=======
->>>>>>> 59a9a837
 import os
 import threading
 import time
-<<<<<<< HEAD
 from threading import Lock
 
 from flask import Flask, Response, request
@@ -73,51 +69,6 @@
 @app.get("/readyz")
 def readyz():
     return {"ok": True}, 200
-=======
-import json
-import asyncio
-from threading import Lock
-from typing import Dict, Tuple
-from flask import Flask, request, Response
-
-app = Flask(__name__)
-
-# === 同時接続カウンタ（role=client のみ） ===
-_ONLINE = 0
-_USER_COUNTS: Dict[str, int] = {}
-_LOCK = Lock()
-
-
-def _inc(uid: str) -> None:
-    """Increment counters for the given user ID."""
-    global _ONLINE
-    with _LOCK:
-        _ONLINE += 1
-        _USER_COUNTS[uid] = _USER_COUNTS.get(uid, 0) + 1
-
-
-def _dec(uid: str) -> None:
-    """Decrement counters for the given user ID."""
-    global _ONLINE
-    with _LOCK:
-        if _ONLINE > 0:
-            _ONLINE -= 1
-        current = _USER_COUNTS.get(uid)
-        if current is None:
-            return
-        if current <= 1:
-            _USER_COUNTS.pop(uid, None)
-        else:
-            _USER_COUNTS[uid] = current - 1
-
-
-def _snapshot() -> Tuple[int, Dict[str, int]]:
-    with _LOCK:
-        return _ONLINE, dict(_USER_COUNTS)
-
-def _now():
-    return int(time.time())
->>>>>>> 59a9a837
 
 @app.after_request
 def cors(resp):
@@ -137,7 +88,6 @@
 @app.route("/sse/online", methods=["GET", "OPTIONS"])
 def sse_online():
     if request.method == "OPTIONS":
-<<<<<<< HEAD
         return "", 204
 
     role = request.args.get("role", "client")
@@ -161,16 +111,6 @@
     response.headers["Connection"] = "keep-alive"
     response.headers["X-Accel-Buffering"] = "no"
     return response
-=======
-        return ("", 204)
-
-    role = request.args.get("role", "client")
-    uid = request.args.get("uid")
-    if role == "client" and not uid:
-        return {"error": "uid is required for role=client"}, 400
-
-    counted = role == "client"
->>>>>>> 59a9a837
 
     if counted:
         _inc(uid)
