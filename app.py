import asyncio
import json
import os
import threading
import time
from threading import Lock

from flask import Flask, Response, request
from werkzeug.exceptions import HTTPException

app = Flask(__name__)

_online_count = 0
_lock = Lock()
<<<<<<< HEAD
_cors_origin = os.getenv("CORS_ALLOW_ORIGIN", "*")
=======
_cors_fallback = os.getenv("CORS_ALLOW_ORIGIN", "*")
>>>>>>> ffd23036


def _now() -> int:
    return int(time.time())


def _change_online(delta: int) -> None:
    global _online_count
    with _lock:
        _online_count = max(0, _online_count + delta)


def _get_online() -> int:
    with _lock:
        return _online_count
<<<<<<< HEAD
=======


def _resolve_origin() -> str:
    origin = request.headers.get("Origin")
    return origin if origin else _cors_fallback


@app.after_request
def add_cors_headers(resp: Response) -> Response:
    resp.headers["Access-Control-Allow-Origin"] = _resolve_origin()
    resp.headers["Vary"] = "Origin"
    resp.headers["Access-Control-Allow-Methods"] = "GET, POST, OPTIONS"
    resp.headers["Access-Control-Allow-Headers"] = "Content-Type"
    resp.headers["Access-Control-Max-Age"] = "600"
    return resp


@app.errorhandler(Exception)
def handle_exceptions(exc: Exception):
    if isinstance(exc, HTTPException):
        response = exc.get_response()
        response.data = json.dumps({"error": exc.description})
        response.content_type = "application/json"
        return response

    app.logger.exception("Unhandled exception during request", exc_info=exc)
    return Response(
        json.dumps({"error": "Internal Server Error"}),
        status=500,
        mimetype="application/json",
    )


@app.get("/healthz")
def healthz():
    return {"ok": True}, 200

>>>>>>> ffd23036

@app.get("/readyz")
def readyz():
    return {"ok": True}, 200

@app.after_request
<<<<<<< HEAD
def add_cors_headers(resp: Response) -> Response:
    resp.headers["Access-Control-Allow-Origin"] = _cors_origin
=======
def cors(resp):
    # 管理・訪問ともブラウザから直接叩くのでCORSを許可
    origin = request.headers.get("Origin") or "*"
    resp.headers["Access-Control-Allow-Origin"] = origin
>>>>>>> ffd23036
    resp.headers["Vary"] = "Origin"
    resp.headers["Access-Control-Allow-Methods"] = "GET, OPTIONS"
    resp.headers["Access-Control-Allow-Headers"] = "Content-Type"
    resp.headers["Access-Control-Max-Age"] = "600"
    return resp

<<<<<<< HEAD

@app.errorhandler(Exception)
def handle_exceptions(exc: Exception):
    if isinstance(exc, HTTPException):
        response = exc.get_response()
        response.data = json.dumps({"error": exc.description})
        response.content_type = "application/json"
        return response

    app.logger.exception("Unhandled exception during request", exc_info=exc)
    return Response(
        json.dumps({"error": "Internal Server Error"}),
        status=500,
        mimetype="application/json",
    )


@app.get("/healthz")
def healthz():
    return {"ok": True}, 200


@app.get("/readyz")
def readyz():
    return {"ok": True}, 200


@app.route("/sse/online", methods=["GET", "OPTIONS"])
def sse_online():
    if request.method == "OPTIONS":
        return "", 204

    role = request.args.get("role", "client")
    counted = role == "client"

    if counted:
        _change_online(1)

    async def event_stream():
        try:
            while True:
                payload = {"ts": _now(), "online_total": _get_online()}
                yield f"data: {json.dumps(payload)}\n\n"
                await asyncio.sleep(2)
        finally:
            if counted:
                _change_online(-1)

    response = Response(event_stream(), mimetype="text/event-stream")
    response.headers["Cache-Control"] = "no-cache"
    response.headers["Connection"] = "keep-alive"
    response.headers["X-Accel-Buffering"] = "no"
    return response

=======
@app.get("/healthz")
def healthz():
    return {"ok": True}, 200

@app.route("/sse/online", methods=["GET", "OPTIONS"])
def sse_online():
    if request.method == "OPTIONS":
        return "", 204

    role = request.args.get("role", "client")
    counted = role == "client"

    if counted:
        _change_online(1)

    async def event_stream():
        try:
            while True:
                payload = {"ts": _now(), "online_total": _get_online()}
                yield f"data: {json.dumps(payload)}\n\n"
                await asyncio.sleep(2)
        finally:
            if counted:
                _change_online(-1)

    response = Response(event_stream(), mimetype="text/event-stream")
    response.headers["Cache-Control"] = "no-cache"
    response.headers["Connection"] = "keep-alive"
    response.headers["X-Accel-Buffering"] = "no"
    return response

    if counted:
        _inc(uid)
    async def gen():
        try:
            while True:
                total, by_user = _snapshot()
                data = {
                    "ts": _now(),
                    "online_total": total,
                    "online_by_user": by_user,
                }
                yield f"data: {json.dumps(data)}\n\n"
                await asyncio.sleep(2)
        finally:
            if counted:
                _dec(uid)

    return Response(gen(), mimetype="text/event-stream")
>>>>>>> ffd23036

if __name__ == "__main__":
    app.run(host="0.0.0.0", port=int(os.getenv("PORT", "8080")))<|MERGE_RESOLUTION|>--- conflicted
+++ resolved
@@ -12,11 +12,7 @@
 
 _online_count = 0
 _lock = Lock()
-<<<<<<< HEAD
 _cors_origin = os.getenv("CORS_ALLOW_ORIGIN", "*")
-=======
-_cors_fallback = os.getenv("CORS_ALLOW_ORIGIN", "*")
->>>>>>> ffd23036
 
 
 def _now() -> int:
@@ -32,68 +28,19 @@
 def _get_online() -> int:
     with _lock:
         return _online_count
-<<<<<<< HEAD
-=======
-
-
-def _resolve_origin() -> str:
-    origin = request.headers.get("Origin")
-    return origin if origin else _cors_fallback
-
-
-@app.after_request
-def add_cors_headers(resp: Response) -> Response:
-    resp.headers["Access-Control-Allow-Origin"] = _resolve_origin()
-    resp.headers["Vary"] = "Origin"
-    resp.headers["Access-Control-Allow-Methods"] = "GET, POST, OPTIONS"
-    resp.headers["Access-Control-Allow-Headers"] = "Content-Type"
-    resp.headers["Access-Control-Max-Age"] = "600"
-    return resp
-
-
-@app.errorhandler(Exception)
-def handle_exceptions(exc: Exception):
-    if isinstance(exc, HTTPException):
-        response = exc.get_response()
-        response.data = json.dumps({"error": exc.description})
-        response.content_type = "application/json"
-        return response
-
-    app.logger.exception("Unhandled exception during request", exc_info=exc)
-    return Response(
-        json.dumps({"error": "Internal Server Error"}),
-        status=500,
-        mimetype="application/json",
-    )
-
-
-@app.get("/healthz")
-def healthz():
-    return {"ok": True}, 200
-
->>>>>>> ffd23036
 
 @app.get("/readyz")
 def readyz():
     return {"ok": True}, 200
 
 @app.after_request
-<<<<<<< HEAD
 def add_cors_headers(resp: Response) -> Response:
     resp.headers["Access-Control-Allow-Origin"] = _cors_origin
-=======
-def cors(resp):
-    # 管理・訪問ともブラウザから直接叩くのでCORSを許可
-    origin = request.headers.get("Origin") or "*"
-    resp.headers["Access-Control-Allow-Origin"] = origin
->>>>>>> ffd23036
     resp.headers["Vary"] = "Origin"
     resp.headers["Access-Control-Allow-Methods"] = "GET, OPTIONS"
     resp.headers["Access-Control-Allow-Headers"] = "Content-Type"
     resp.headers["Access-Control-Max-Age"] = "600"
     return resp
-
-<<<<<<< HEAD
 
 @app.errorhandler(Exception)
 def handle_exceptions(exc: Exception):
@@ -148,57 +95,5 @@
     response.headers["X-Accel-Buffering"] = "no"
     return response
 
-=======
-@app.get("/healthz")
-def healthz():
-    return {"ok": True}, 200
-
-@app.route("/sse/online", methods=["GET", "OPTIONS"])
-def sse_online():
-    if request.method == "OPTIONS":
-        return "", 204
-
-    role = request.args.get("role", "client")
-    counted = role == "client"
-
-    if counted:
-        _change_online(1)
-
-    async def event_stream():
-        try:
-            while True:
-                payload = {"ts": _now(), "online_total": _get_online()}
-                yield f"data: {json.dumps(payload)}\n\n"
-                await asyncio.sleep(2)
-        finally:
-            if counted:
-                _change_online(-1)
-
-    response = Response(event_stream(), mimetype="text/event-stream")
-    response.headers["Cache-Control"] = "no-cache"
-    response.headers["Connection"] = "keep-alive"
-    response.headers["X-Accel-Buffering"] = "no"
-    return response
-
-    if counted:
-        _inc(uid)
-    async def gen():
-        try:
-            while True:
-                total, by_user = _snapshot()
-                data = {
-                    "ts": _now(),
-                    "online_total": total,
-                    "online_by_user": by_user,
-                }
-                yield f"data: {json.dumps(data)}\n\n"
-                await asyncio.sleep(2)
-        finally:
-            if counted:
-                _dec(uid)
-
-    return Response(gen(), mimetype="text/event-stream")
->>>>>>> ffd23036
-
 if __name__ == "__main__":
     app.run(host="0.0.0.0", port=int(os.getenv("PORT", "8080")))