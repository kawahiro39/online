--- conflicted
+++ resolved
@@ -12,12 +12,7 @@
 
 _online_count = 0
 _lock = Lock()
-<<<<<<< HEAD
 _cors_origin = os.getenv("CORS_ORIGINS", "*")
-=======
-_cors_origin = os.getenv("CORS_ALLOW_ORIGIN", "*")
->>>>>>> c912ffe5
-
 
 def _now() -> int:
     return int(time.time())
@@ -46,10 +41,6 @@
     resp.headers["Access-Control-Max-Age"] = "600"
     return resp
 
-<<<<<<< HEAD
-
-=======
->>>>>>> c912ffe5
 @app.errorhandler(Exception)
 def handle_exceptions(exc: Exception):
     if isinstance(exc, HTTPException):
@@ -80,7 +71,6 @@
 def sse_online():
     if request.method == "OPTIONS":
         return "", 204
-<<<<<<< HEAD
 
     role = request.args.get("role", "client")
     counted = role == "client"
@@ -88,15 +78,6 @@
     if counted:
         _change_online(1)
 
-=======
-
-    role = request.args.get("role", "client")
-    counted = role == "client"
-
-    if counted:
-        _change_online(1)
-
->>>>>>> c912ffe5
     async def event_stream():
         try:
             while True:
@@ -112,10 +93,6 @@
     response.headers["Connection"] = "keep-alive"
     response.headers["X-Accel-Buffering"] = "no"
     return response
-<<<<<<< HEAD
-
-=======
->>>>>>> c912ffe5
 
 if __name__ == "__main__":
     app.run(host="0.0.0.0", port=int(os.getenv("PORT", "8080")))