import asyncio
import json
import os
import threading
import time
from threading import Lock
<<<<<<< HEAD
from typing import Dict, Iterator, List
=======
from typing import Dict, List
>>>>>>> 0f4a358c

from flask import Flask, Response, request, stream_with_context
from gevent import sleep

app = Flask(__name__)

_SSE_HEADERS = {
    "Content-Type": "text/event-stream",
    "Cache-Control": "no-cache",
    "Connection": "keep-alive",
    "X-Accel-Buffering": "no",
}
<<<<<<< HEAD

_CORS_ALLOW_ORIGIN = os.getenv(
    "CORS_ALLOW_ORIGIN", "https://solar-system-82998.bubbleapps.io"
)

_STALE_THRESHOLD_SECONDS = 30
_SSE_BROADCAST_INTERVAL_SECONDS = 2

_online_users: Dict[str, int] = {}
_lock = Lock()


def _now() -> int:
    return int(time.time())


def _record_user(uid: str, timestamp: int) -> None:
    with _lock:
        _online_users[uid] = timestamp
=======

_CORS_ALLOW_ORIGIN = os.getenv(
    "CORS_ALLOW_ORIGIN", "https://solar-system-82998.bubbleapps.io"
)

_STALE_THRESHOLD_SECONDS = 30

_online_users: Dict[str, int] = {}
_lock = Lock()

def _now() -> int:
    return int(time.time())

>>>>>>> 0f4a358c

def _record_user(uid: str, timestamp: int) -> None:
    with _lock:
        _online_users[uid] = timestamp

def _prune_and_snapshot(current_ts: int) -> List[str]:
    threshold = current_ts - _STALE_THRESHOLD_SECONDS
    with _lock:
<<<<<<< HEAD
        stale: List[str] = []
        active: List[str] = []
        for uid, last_seen in list(_online_users.items()):
            if last_seen < threshold:
                stale.append(uid)
            else:
                active.append(uid)

        for uid in stale:
            _online_users.pop(uid, None)

    active.sort()
    return active


def _sse_response(iterable, status: int = 200) -> Response:
    response = Response(iterable, status=status)
    for key, value in _SSE_HEADERS.items():
        response.headers[key] = value
    return response


=======
        stale = [uid for uid, last_seen in _online_users.items() if last_seen < threshold]
        for uid in stale:
            _online_users.pop(uid, None)
        active = [uid for uid, last_seen in _online_users.items() if last_seen >= threshold]
    active.sort()
    return active
def _sse_response(iterable, status: int = 200) -> Response:
    response = Response(iterable, status=status)
    for key, value in _SSE_HEADERS.items():
        response.headers[key] = value
    return response

>>>>>>> 0f4a358c
@app.after_request
def add_cors_headers(resp: Response) -> Response:
    request_origin = request.headers.get("Origin")
    allowed_origin = request_origin or _CORS_ALLOW_ORIGIN
    resp.headers["Access-Control-Allow-Origin"] = allowed_origin
    resp.headers["Access-Control-Allow-Methods"] = "GET, POST, OPTIONS"
    resp.headers["Access-Control-Allow-Headers"] = "Content-Type"
    resp.headers["Vary"] = "Origin"
    return resp


@app.route("/v1/hit", methods=["POST", "OPTIONS"])
def hit():
    if request.method == "OPTIONS":
        return Response("", status=204)
<<<<<<< HEAD

    payload = request.get_json(force=True, silent=True) or {}
    uid = payload.get("uid")

    if not uid:
        return {"ok": False, "error": "no uid"}, 400

    timestamp = _now()
    _record_user(str(uid), timestamp)
    return {"ok": True}


@app.get("/healthz")
def healthz():
    return {"ok": True}, 200


@app.get("/readyz")
def readyz():
    return {"ok": True}, 200


@app.route("/sse/online", methods=["GET", "OPTIONS"])
def sse_online():
    if request.method == "OPTIONS":
        return Response("", status=204)

    def event_stream() -> Iterator[str]:
        while True:
            try:
                now_ts = _now()
                active_uids = _prune_and_snapshot(now_ts)
                payload = {
                    "ts": now_ts,
                    "online_total": len(active_uids),
                    "uids": active_uids,
                }
                yield f"data: {json.dumps(payload)}\n\n"
                sleep(_SSE_BROADCAST_INTERVAL_SECONDS)
            except Exception as exc:  # pragma: no cover - defensive guard
                app.logger.exception("SSE streaming error", exc_info=exc)
                now_ts = _now()
                active_uids = _prune_and_snapshot(now_ts)
                error_payload = {
                    "ts": now_ts,
                    "online_total": len(active_uids),
                    "uids": active_uids,
                    "error": "internal_error",
                }
                yield f"data: {json.dumps(error_payload)}\n\n"
                return

    try:
        return _sse_response(stream_with_context(event_stream()))
    except Exception as exc:  # pragma: no cover - defensive route guard
        app.logger.exception("Unhandled SSE request error", exc_info=exc)
=======

    payload = request.get_json(force=True, silent=True) or {}
    uid = payload.get("uid")

    if not uid:
        return {"ok": False, "error": "no uid"}, 400

    timestamp = _now()
    _record_user(str(uid), timestamp)
    return {"ok": True}


@app.get("/healthz")
def healthz():
    return {"ok": True}, 200


@app.get("/readyz")
def readyz():
    return {"ok": True}, 200
>>>>>>> 0f4a358c

        def error_stream():
            now_ts = _now()
            active_uids = _prune_and_snapshot(now_ts)
            payload = {
                "ts": now_ts,
                "online_total": len(active_uids),
                "uids": active_uids,
                "error": "internal_error",
            }
            yield f"data: {json.dumps(payload)}\n\n"

<<<<<<< HEAD
        return _sse_response(error_stream())

=======
@app.route("/sse/online", methods=["GET", "OPTIONS"])
def sse_online():
    if request.method == "OPTIONS":
        return Response("", status=204)

    def event_stream():
        while True:
            try:
                now_ts = _now()
                active_uids = _prune_and_snapshot(now_ts)
                payload = {
                    "ts": now_ts,
                    "online_total": len(active_uids),
                    "uids": active_uids,
                }
                yield f"data: {json.dumps(payload)}\n\n"
                sleep(2)
            except Exception as exc:  # pragma: no cover - defensive guard
                app.logger.exception("SSE streaming error", exc_info=exc)
                now_ts = _now()
                active_uids = _prune_and_snapshot(now_ts)
                error_payload = {
                    "ts": now_ts,
                    "online_total": len(active_uids),
                    "uids": active_uids,
                    "error": "internal_error",
                }
                yield f"data: {json.dumps(error_payload)}\n\n"
                return

    try:
        return _sse_response(stream_with_context(event_stream()))
    except Exception as exc:  # pragma: no cover - defensive route guard
        app.logger.exception("Unhandled SSE request error", exc_info=exc)

        def error_stream():
            now_ts = _now()
            active_uids = _prune_and_snapshot(now_ts)
            payload = {
                "ts": now_ts,
                "online_total": len(active_uids),
                "uids": active_uids,
                "error": "internal_error",
            }
            yield f"data: {json.dumps(payload)}\n\n"

        return _sse_response(error_stream())
>>>>>>> 0f4a358c

if __name__ == "__main__":
    app.run(host="0.0.0.0", port=int(os.getenv("PORT", "8080")))<|MERGE_RESOLUTION|>--- conflicted
+++ resolved
@@ -4,11 +4,7 @@
 import threading
 import time
 from threading import Lock
-<<<<<<< HEAD
 from typing import Dict, Iterator, List
-=======
-from typing import Dict, List
->>>>>>> 0f4a358c
 
 from flask import Flask, Response, request, stream_with_context
 from gevent import sleep
@@ -21,7 +17,6 @@
     "Connection": "keep-alive",
     "X-Accel-Buffering": "no",
 }
-<<<<<<< HEAD
 
 _CORS_ALLOW_ORIGIN = os.getenv(
     "CORS_ALLOW_ORIGIN", "https://solar-system-82998.bubbleapps.io"
@@ -41,21 +36,6 @@
 def _record_user(uid: str, timestamp: int) -> None:
     with _lock:
         _online_users[uid] = timestamp
-=======
-
-_CORS_ALLOW_ORIGIN = os.getenv(
-    "CORS_ALLOW_ORIGIN", "https://solar-system-82998.bubbleapps.io"
-)
-
-_STALE_THRESHOLD_SECONDS = 30
-
-_online_users: Dict[str, int] = {}
-_lock = Lock()
-
-def _now() -> int:
-    return int(time.time())
-
->>>>>>> 0f4a358c
 
 def _record_user(uid: str, timestamp: int) -> None:
     with _lock:
@@ -64,7 +44,6 @@
 def _prune_and_snapshot(current_ts: int) -> List[str]:
     threshold = current_ts - _STALE_THRESHOLD_SECONDS
     with _lock:
-<<<<<<< HEAD
         stale: List[str] = []
         active: List[str] = []
         for uid, last_seen in list(_online_users.items()):
@@ -86,21 +65,6 @@
         response.headers[key] = value
     return response
 
-
-=======
-        stale = [uid for uid, last_seen in _online_users.items() if last_seen < threshold]
-        for uid in stale:
-            _online_users.pop(uid, None)
-        active = [uid for uid, last_seen in _online_users.items() if last_seen >= threshold]
-    active.sort()
-    return active
-def _sse_response(iterable, status: int = 200) -> Response:
-    response = Response(iterable, status=status)
-    for key, value in _SSE_HEADERS.items():
-        response.headers[key] = value
-    return response
-
->>>>>>> 0f4a358c
 @app.after_request
 def add_cors_headers(resp: Response) -> Response:
     request_origin = request.headers.get("Origin")
@@ -116,7 +80,6 @@
 def hit():
     if request.method == "OPTIONS":
         return Response("", status=204)
-<<<<<<< HEAD
 
     payload = request.get_json(force=True, silent=True) or {}
     uid = payload.get("uid")
@@ -173,78 +136,6 @@
         return _sse_response(stream_with_context(event_stream()))
     except Exception as exc:  # pragma: no cover - defensive route guard
         app.logger.exception("Unhandled SSE request error", exc_info=exc)
-=======
-
-    payload = request.get_json(force=True, silent=True) or {}
-    uid = payload.get("uid")
-
-    if not uid:
-        return {"ok": False, "error": "no uid"}, 400
-
-    timestamp = _now()
-    _record_user(str(uid), timestamp)
-    return {"ok": True}
-
-
-@app.get("/healthz")
-def healthz():
-    return {"ok": True}, 200
-
-
-@app.get("/readyz")
-def readyz():
-    return {"ok": True}, 200
->>>>>>> 0f4a358c
-
-        def error_stream():
-            now_ts = _now()
-            active_uids = _prune_and_snapshot(now_ts)
-            payload = {
-                "ts": now_ts,
-                "online_total": len(active_uids),
-                "uids": active_uids,
-                "error": "internal_error",
-            }
-            yield f"data: {json.dumps(payload)}\n\n"
-
-<<<<<<< HEAD
-        return _sse_response(error_stream())
-
-=======
-@app.route("/sse/online", methods=["GET", "OPTIONS"])
-def sse_online():
-    if request.method == "OPTIONS":
-        return Response("", status=204)
-
-    def event_stream():
-        while True:
-            try:
-                now_ts = _now()
-                active_uids = _prune_and_snapshot(now_ts)
-                payload = {
-                    "ts": now_ts,
-                    "online_total": len(active_uids),
-                    "uids": active_uids,
-                }
-                yield f"data: {json.dumps(payload)}\n\n"
-                sleep(2)
-            except Exception as exc:  # pragma: no cover - defensive guard
-                app.logger.exception("SSE streaming error", exc_info=exc)
-                now_ts = _now()
-                active_uids = _prune_and_snapshot(now_ts)
-                error_payload = {
-                    "ts": now_ts,
-                    "online_total": len(active_uids),
-                    "uids": active_uids,
-                    "error": "internal_error",
-                }
-                yield f"data: {json.dumps(error_payload)}\n\n"
-                return
-
-    try:
-        return _sse_response(stream_with_context(event_stream()))
-    except Exception as exc:  # pragma: no cover - defensive route guard
-        app.logger.exception("Unhandled SSE request error", exc_info=exc)
 
         def error_stream():
             now_ts = _now()
@@ -258,7 +149,6 @@
             yield f"data: {json.dumps(payload)}\n\n"
 
         return _sse_response(error_stream())
->>>>>>> 0f4a358c
 
 if __name__ == "__main__":
     app.run(host="0.0.0.0", port=int(os.getenv("PORT", "8080")))